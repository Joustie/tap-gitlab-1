--- conflicted
+++ resolved
@@ -6,13 +6,8 @@
 import urllib
 from datetime import datetime
 from pathlib import Path
-<<<<<<< HEAD
-from typing import Any, Dict, List, Optional, cast
+from typing import Any, Dict, List, Optional, Union, cast
 from urllib.parse import parse_qs, urlparse
-=======
-from typing import Any, Dict, List, Optional, Union, cast
-from urllib.parse import urlparse
->>>>>>> 7d285b80
 
 import requests
 from dateutil.parser import parse
